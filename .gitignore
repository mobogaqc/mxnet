--- conflicted
+++ resolved
@@ -61,11 +61,8 @@
 data
 recommonmark
 bin
-<<<<<<< HEAD
 deps
-=======
 
 # R
 *.Rcheck
-*.rds
->>>>>>> 830bbb27
+*.rds