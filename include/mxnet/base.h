/*!
 *  Copyright (c) 2015 by Contributors
 * \file base.h
 * \brief configuation of mxnet as well as basic data structure.
 */
#ifndef MXNET_BASE_H_
#define MXNET_BASE_H_

#include <dmlc/base.h>
#include <dmlc/io.h>
#include <dmlc/type_traits.h>
#include <dmlc/parameter.h>
#include <mshadow/tensor.h>
#include <string>

/*!
 *\brief whether to use opencv support
 */
#ifndef MXNET_USE_OPENCV
#define MXNET_USE_OPENCV 1
#endif

/*!
 *\brief whether to use cuda support
 */
#ifndef MXNET_USE_CUDA
#define MXNET_USE_CUDA MSHADOW_USE_CUDA
#endif

/*!
 *\brief whether to use cudnn library for convolution
 */
#ifndef MXNET_USE_CUDNN
#define MXNET_USE_CUDNN MSHADOW_USE_CUDNN
#endif

/*! \brief Error message for using gpu when MXNET_USE_CUDA==0 */
#define MXNET_GPU_NOT_ENABLED_ERROR  "GPU is not enabled"

/*!
 * \brief define compatible keywords in g++
 *  Used to support g++-4.6 and g++4.7
 */
#if DMLC_USE_CXX11 && defined(__GNUC__) && !defined(__clang_version__)
#if __GNUC__ == 4 && __GNUC_MINOR__ < 8
#error "Currently we need g++ 4.8 or higher to fully support c++11 features"
#define override
#define final
#endif
#endif

/*!
* \brief define dllexport for Visual Studio
*/
#ifdef _MSC_VER
#ifdef MXNET_EXPORTS
#define MXNET_API __declspec(dllexport)
#else
#define MXNET_API __declspec(dllimport)
#endif
#else
<<<<<<< HEAD
#define MXAPI
=======
#define MXNET_API
>>>>>>> 623a96b1
#endif

/*! \brief namespace of mxnet */
namespace mxnet {
/*! \brief mxnet cpu */
typedef mshadow::cpu cpu;
/*! \brief mxnet gpu */
typedef mshadow::gpu gpu;
/*! \brief index type usually use unsigned */
typedef mshadow::index_t index_t;
/*! \brief data type that will be used to store ndarray */
typedef mshadow::default_real_t real_t;

/*! \brief dynamic shape type */
typedef mshadow::TShape TShape;
/*! \brief storage container type */
typedef mshadow::TBlob TBlob;

/*! \brief Context information about the execution enviroment */
struct Context {
  /*! \brief Type of device */
  enum DeviceType {
    kCPU = cpu::kDevMask,
    kGPU = gpu::kDevMask,
    kCPUPinned = 3
  };
  /*! \brief the device type we run the op on */
  DeviceType dev_type;
  /*! \brief device id we are going to run it on */
  int32_t dev_id;
  /*! \brief default constructor */
  Context() : dev_type(kCPU), dev_id(0) {}
  /*!
   * \brief Get corresponding device mask
   * \return cpu::kDevMask or gpu::kDevMask
   */
  inline int dev_mask() const {
    if (dev_type == kCPUPinned) return cpu::kDevMask;
    return dev_type;
  }
  /*!
   * \brief Comparator, used to enable Context as std::map key.
   * \param b another context to compare
   * \return compared result
   */
  inline bool operator<(const Context &b) const;
  /*!
   * \brief check if current context equals another one
   * \param b another context to compare
   * \return whether dev mask and id are same
   */
  inline bool operator==(const Context &b) const {
    return dev_type == b.dev_type && dev_id == b.dev_id;
  }
  /*!
   * \brief check if current context not equals another one
   * \param b another context to compare
   * \return whether they are not the same
   */
  inline bool operator!=(const Context &b) const {
    return !(*this == b);
  }
  /*!
   * \brief save the content into binary stream
   * \param strm the output stream
   */
  inline void Save(dmlc::Stream *strm) const {
    strm->Write(&dev_type, sizeof(dev_type));
    strm->Write(&dev_id, sizeof(dev_id));
  }
  /*!
   * \brief load the content from binary stream
   * \param strm the output stream
   * \return whether the load is successful
   */
  inline bool Load(dmlc::Stream *strm) {
    if (strm->Read(&dev_type, sizeof(dev_type)) != sizeof(dev_type)) return false;
    if (strm->Read(&dev_id, sizeof(int32_t)) != sizeof(int32_t)) return false;
    return true;
  }
  /*! \brief the maximal device type */
  static const int32_t kMaxDevType = 4;
  /*! \brief the maximal device index */
  static const int32_t kMaxDevID = 16;
  /*!
   * \brief Create a new context.
   * \param dev_type device type.
   * \param dev_id device id.
   */
  inline static Context Create(DeviceType dev_type, int32_t dev_id);
  /*! \return CPU Context */
  inline static Context CPU();
  /*!
   * Create a GPU context.
   * \param dev_id the device id.
   * \return GPU Context.
   */
  inline static Context GPU(int32_t dev_id);
  /*!
   * Create a pinned CPU context.
   * \param dev_id the device id for corresponding GPU.
   * \return Pinned CPU context.
   */
  inline static Context CPUPinned(int32_t dev_id);
};

/*!
 * \brief execution time context.
 *  The information needed in runtime for actual execution.
 */
struct RunContext {
  /*!
   * \brief the stream of the device, can be NULL or Stream<gpu>* in GPU mode
   */
  void *stream;
  /*!
   * \brief get mshadow stream from Context
   * \return the mshadow stream
   * \tparam xpu the device type of the stream
   */
  template<typename xpu>
  inline mshadow::Stream<xpu>* get_stream() const {
    return static_cast<mshadow::Stream<xpu>*>(stream);
  }
};
}  // namespace mxnet

//! \cond Doxygen_Suppress
namespace mxnet {
// implementing Context
inline bool Context::operator<(const Context &b) const {
  if (dev_type == b.dev_type) {
    return dev_id < b.dev_id;
  } else {
    return dev_type < b.dev_type;
  }
}
inline Context Context::Create(DeviceType dev_type, int32_t dev_id) {
  Context ctx;
  ctx.dev_type = dev_type;
  ctx.dev_id = dev_id;
  return ctx;
}
inline Context Context::CPU() {
  return Create(kCPU, 0);
}

inline Context Context::CPUPinned(int32_t dev_id) {
  return Create(kCPUPinned, dev_id);
}

inline Context Context::GPU(int32_t dev_id) {
  return Create(kGPU, dev_id);
}
}  // namespace mxnet

namespace dmlc {
// Add a few patches to support TShape in dmlc/parameter.
DMLC_DECLARE_TYPE_NAME(mxnet::TShape, "Shape(tuple)");

namespace parameter {
template<>
class FieldEntry<mxnet::TShape>
    : public FieldEntryBase<FieldEntry<mxnet::TShape>, mxnet::TShape> {
 public:
  FieldEntry() : enforce_nonzero_(false), expect_ndim_(0) {}
  // parent class
  typedef FieldEntryBase<FieldEntry<mxnet::TShape>, mxnet::TShape> Parent;

  virtual void Check(void *head) const {
    Parent::Check(head);
    mxnet::TShape &v = this->Get(head);
    if (expect_ndim_ != 0 && v.ndim() != expect_ndim_) {
      std::ostringstream os;
        os << "value " << v << "for Parameter " << this->key_
           << " has wrong dimensions, expected dimension=" << expect_ndim_;
        throw dmlc::ParamError(os.str());
    }
    if (enforce_nonzero_) {
      for (mxnet::index_t i = 0; i < v.ndim(); ++i) {
        if (v[i] == 0U) {
          std::ostringstream os;
          os << "value " << v << "for Parameter " << this->key_
             << " is invalid, the input shape must be nonzero in all dimensions";
          throw dmlc::ParamError(os.str());
        }
      }
    }
  }
  inline FieldEntry<mxnet::TShape> &enforce_nonzero() {
    this->enforce_nonzero_ = true;
    return this->self();
  }
  inline FieldEntry<mxnet::TShape> &set_expect_ndim(mshadow::index_t ndim) {
    expect_ndim_ = ndim;
    return this->self();
  }

 private:
  // whether all the entries need to be nonzero
  bool enforce_nonzero_;
  // expected number of dimension, default = 0 means no restriction.
  mxnet::index_t expect_ndim_;
};
}  // namespace parameter
}  // namespace dmlc
//! \endcond
#endif  // MXNET_BASE_H_<|MERGE_RESOLUTION|>--- conflicted
+++ resolved
@@ -59,11 +59,7 @@
 #define MXNET_API __declspec(dllimport)
 #endif
 #else
-<<<<<<< HEAD
-#define MXAPI
-=======
 #define MXNET_API
->>>>>>> 623a96b1
 #endif
 
 /*! \brief namespace of mxnet */
